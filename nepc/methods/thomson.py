--- conflicted
+++ resolved
@@ -1,27 +1,3 @@
-<<<<<<< HEAD
-"""Module for computing cross sections from Thomson scattering approximation"""
-import numpy as np
-
-
-def reducedEnergy(energy, ionization_potential):
-    """ The reduced energy"""
-    return [x / ionization_potential for x in energy]
-
-
-# def funcEJ(cross_section, ionization_potential, n_valence):  # using joules instead of eV
-#     """the f(E/J), or the ionization reduced cross-section for atoms or molecules"""
-#    return [x * 10**-20 * (ionization_potential * elec_charge)**2 / (n_valence * np.pi * elec_charge**4 * ke**2) for x in cross_section]
-
-
-def funcGuess_1(x, a, b, d):
-    """my guessed functions for the data"""
-    return [(a * (y + b)) / (np.pi * y * (y + d)) for y in x]
-
-
-def funcGuess_2(x, a, b, d, e):
-    """???"""
-    return [(a * (y + b)) / (np.pi * (y + e) * (y + d)) for y in x]
-=======
 # FIXME add reference to where the data is from
 """Module for computing the ionization cross sections from Thomson scattering
 
@@ -139,5 +115,4 @@
     """
     return [(a_coef * (list_item + b_coef)) /
             (np.pi * (list_item + c_coef) * (list_item + d_coef))
-            for list_item in pos_x]
->>>>>>> 576af5d9
+            for list_item in pos_x]